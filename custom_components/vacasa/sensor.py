"""Sensor platform for Vacasa integration."""

import asyncio
import logging
from contextlib import suppress
from datetime import datetime, timedelta
from typing import Any

from homeassistant.components.sensor import SensorEntity, SensorStateClass
from homeassistant.core import HomeAssistant, callback
from homeassistant.helpers.entity_platform import AddEntitiesCallback
from homeassistant.util import dt as dt_util

from . import VacasaConfigEntry
from .api_client import ApiError, AuthenticationError
from .const import (
    CONF_USERNAME,
    DOMAIN,
    SENSOR_ADDRESS,
    SENSOR_BATHROOMS,
    SENSOR_BEDROOMS,
    SENSOR_HOME_STATUS,
    SENSOR_HOT_TUB,
    SENSOR_LOCATION,
    SENSOR_MAINTENANCE_OPEN,
    SENSOR_MAX_ADULTS,
    SENSOR_MAX_CHILDREN,
    SENSOR_MAX_OCCUPANCY,
    SENSOR_MAX_PETS,
    SENSOR_NEXT_STAY,
    SENSOR_PARKING,
    SENSOR_PET_FRIENDLY,
    SENSOR_RATING,
    SENSOR_STATEMENTS_TOTAL,
    SENSOR_TIMEZONE,
    STAY_TYPE_GUEST,
    STAY_TYPE_TO_CATEGORY,
    STAY_TYPE_TO_NAME,
)

# Removed CoordinatorEntity import - these sensors contain static property data


_LOGGER = logging.getLogger(__name__)


class VacasaBaseSensor(SensorEntity):
    """Base class for Vacasa sensors."""

    def __init__(
        self,
        coordinator,
        unit_id: str,
        name: str,
        unit_attributes: dict[str, Any],
        sensor_type: str,
        icon: str = "mdi:home",
        device_class: str | None = None,
        state_class: str | None = None,
    ) -> None:
        """Initialize the Vacasa sensor."""
        super().__init__()
        # Store coordinator reference but don't inherit from CoordinatorEntity
        # These sensors contain static property data that rarely changes
        self._coordinator = coordinator
        self._unit_id = unit_id
        self._name = name
        self._unit_attributes = unit_attributes
        self._sensor_type = sensor_type
        self._attr_icon = icon

        if device_class:
            self._attr_device_class = device_class

        if state_class:
            self._attr_state_class = state_class

        # Entity properties
        self._attr_unique_id = f"vacasa_{sensor_type}_{unit_id}"
        self._attr_name = f"Vacasa {name} {sensor_type.replace('_', ' ').title()}"
        self._attr_has_entity_name = True

        # Set device info
        self._attr_device_info = {
            "identifiers": {(DOMAIN, unit_id)},
            "name": f"Vacasa {name}",
            "manufacturer": "Vacasa",
            "model": "Vacation Rental",
            "sw_version": "1.0",
        }


class VacasaApiUpdateMixin:
    """Mixin to throttle API-backed sensors to the coordinator refresh."""

    _refresh_task: asyncio.Task[None] | None

    def __init__(self, *args, **kwargs) -> None:  # noqa: ANN002,ANN003 - pass through
        self._update_lock = asyncio.Lock()
        self._refresh_task = None
        super().__init__(*args, **kwargs)
        self._attr_should_poll = False

    async def async_added_to_hass(self) -> None:
        await super().async_added_to_hass()
        self.async_on_remove(
            self._coordinator.async_add_listener(self._handle_coordinator_refresh)
        )
        await self.async_update()

    async def async_update(self) -> None:
        task = self._ensure_refresh_task()
        if task is not None:
            await task

    async def async_will_remove_from_hass(self) -> None:
        if self._refresh_task and not self._refresh_task.done():
            self._refresh_task.cancel()
            with suppress(asyncio.CancelledError):
                await self._refresh_task
        await super().async_will_remove_from_hass()

    def _ensure_refresh_task(self) -> asyncio.Task[None] | None:
        if self.hass is None:
            return None
        if self._refresh_task is None or self._refresh_task.done():
            self._refresh_task = self.hass.async_create_task(
                self._async_refresh_from_api()
            )
        return self._refresh_task

    async def _async_refresh_from_api(self) -> None:
        current_task = asyncio.current_task()
        try:
            async with self._update_lock:
                await self._async_update_from_api()
        finally:
            if self._refresh_task is current_task:
                self._refresh_task = None
            if self.hass is not None:
                self.async_write_ha_state()

    @callback
    def _handle_coordinator_refresh(self) -> None:
        self._ensure_refresh_task()

    async def _async_update_from_api(self) -> None:
        """Fetch data from the Vacasa API."""
        raise NotImplementedError


class VacasaRatingSensor(VacasaBaseSensor):
    """Sensor for Vacasa property rating."""

    def __init__(
        self,
        coordinator,
        unit_id: str,
        name: str,
        unit_attributes: dict[str, Any],
    ) -> None:
        """Initialize the rating sensor."""
        super().__init__(
            coordinator=coordinator,
            unit_id=unit_id,
            name=name,
            unit_attributes=unit_attributes,
            sensor_type=SENSOR_RATING,
            icon="mdi:star",
            state_class=SensorStateClass.MEASUREMENT,
        )
        self._attr_native_unit_of_measurement = "★"

    @property
    def native_value(self) -> float | None:
        """Return the rating value."""
        return self._unit_attributes.get("rating")


class VacasaLocationSensor(VacasaBaseSensor):
    """Sensor for Vacasa property location."""

    def __init__(
        self,
        coordinator,
        unit_id: str,
        name: str,
        unit_attributes: dict[str, Any],
    ) -> None:
        """Initialize the location sensor."""
        super().__init__(
            coordinator=coordinator,
            unit_id=unit_id,
            name=name,
            unit_attributes=unit_attributes,
            sensor_type=SENSOR_LOCATION,
            icon="mdi:map-marker",
        )

    @property
    def native_value(self) -> str | None:
        """Return the location value."""
        location = self._unit_attributes.get("location", {})
        if location and "lat" in location and "lng" in location:
            return f"{location['lat']},{location['lng']}"
        return None

    @property
    def extra_state_attributes(self) -> dict[str, Any]:
        """Return additional attributes."""
        location = self._unit_attributes.get("location", {})
        if location and "lat" in location and "lng" in location:
            return {
                "latitude": location["lat"],
                "longitude": location["lng"],
            }
        return {}


class VacasaTimezoneSensor(VacasaBaseSensor):
    """Sensor for Vacasa property timezone."""

    def __init__(
        self,
        coordinator,
        unit_id: str,
        name: str,
        unit_attributes: dict[str, Any],
    ) -> None:
        """Initialize the timezone sensor."""
        super().__init__(
            coordinator=coordinator,
            unit_id=unit_id,
            name=name,
            unit_attributes=unit_attributes,
            sensor_type=SENSOR_TIMEZONE,
            icon="mdi:clock-time-eight-outline",
        )

    @property
    def native_value(self) -> str | None:
        """Return the timezone value."""
        return self._unit_attributes.get("timezone")


class VacasaMaxOccupancySensor(VacasaBaseSensor):
    """Sensor for Vacasa property max occupancy."""

    def __init__(
        self,
        coordinator,
        unit_id: str,
        name: str,
        unit_attributes: dict[str, Any],
    ) -> None:
        """Initialize the max occupancy sensor."""
        super().__init__(
            coordinator=coordinator,
            unit_id=unit_id,
            name=name,
            unit_attributes=unit_attributes,
            sensor_type=SENSOR_MAX_OCCUPANCY,
            icon="mdi:account-group",
            state_class=SensorStateClass.MEASUREMENT,
        )
        self._attr_native_unit_of_measurement = "people"

    @property
    def native_value(self) -> int | None:
        """Return the max occupancy value."""
        return self._unit_attributes.get("maxOccupancyTotal")


class VacasaMaxAdultsSensor(VacasaBaseSensor):
    """Sensor for Vacasa property max adults."""

    def __init__(
        self,
        coordinator,
        unit_id: str,
        name: str,
        unit_attributes: dict[str, Any],
    ) -> None:
        """Initialize the max adults sensor."""
        super().__init__(
            coordinator=coordinator,
            unit_id=unit_id,
            name=name,
            unit_attributes=unit_attributes,
            sensor_type=SENSOR_MAX_ADULTS,
            icon="mdi:account",
            state_class=SensorStateClass.MEASUREMENT,
        )
        self._attr_native_unit_of_measurement = "people"

    @property
    def native_value(self) -> int | None:
        """Return the max adults value."""
        return self._unit_attributes.get("maxAdults")


class VacasaMaxChildrenSensor(VacasaBaseSensor):
    """Sensor for Vacasa property max children."""

    def __init__(
        self,
        coordinator,
        unit_id: str,
        name: str,
        unit_attributes: dict[str, Any],
    ) -> None:
        """Initialize the max children sensor."""
        super().__init__(
            coordinator=coordinator,
            unit_id=unit_id,
            name=name,
            unit_attributes=unit_attributes,
            sensor_type=SENSOR_MAX_CHILDREN,
            icon="mdi:account-child",
            state_class=SensorStateClass.MEASUREMENT,
        )
        self._attr_native_unit_of_measurement = "people"

    @property
    def native_value(self) -> int | None:
        """Return the max children value."""
        return self._unit_attributes.get("maxChildren")


class VacasaMaxPetsSensor(VacasaBaseSensor):
    """Sensor for Vacasa property max pets."""

    def __init__(
        self,
        coordinator,
        unit_id: str,
        name: str,
        unit_attributes: dict[str, Any],
    ) -> None:
        """Initialize the max pets sensor."""
        super().__init__(
            coordinator=coordinator,
            unit_id=unit_id,
            name=name,
            unit_attributes=unit_attributes,
            sensor_type=SENSOR_MAX_PETS,
            icon="mdi:paw",
            state_class=SensorStateClass.MEASUREMENT,
        )
        self._attr_native_unit_of_measurement = "pets"

    @property
    def native_value(self) -> int | None:
        """Return the max pets value."""
        return self._unit_attributes.get("maxPets")


class VacasaBedroomsSensor(VacasaBaseSensor):
    """Sensor for Vacasa property bedrooms."""

    def __init__(
        self,
        coordinator,
        unit_id: str,
        name: str,
        unit_attributes: dict[str, Any],
    ) -> None:
        """Initialize the bedrooms sensor."""
        super().__init__(
            coordinator=coordinator,
            unit_id=unit_id,
            name=name,
            unit_attributes=unit_attributes,
            sensor_type=SENSOR_BEDROOMS,
            icon="mdi:bed",
            state_class=SensorStateClass.MEASUREMENT,
        )
        self._attr_native_unit_of_measurement = "rooms"

    @property
    def native_value(self) -> int | None:
        """Return the bedrooms value."""
        amenities = self._unit_attributes.get("amenities", {})
        rooms = amenities.get("rooms", {})
        return rooms.get("bedrooms") if rooms else None

    @property
    def extra_state_attributes(self) -> dict[str, Any]:
        """Return additional attributes."""
        amenities = self._unit_attributes.get("amenities", {})
        beds = amenities.get("beds", {})

        attributes = {}
        if beds:
            for bed_type, count in beds.items():
                if count and bed_type != "child":  # Skip child beds as they're not real beds
                    attributes[f"{bed_type}_beds"] = count

        return attributes


class VacasaBathroomsSensor(VacasaBaseSensor):
    """Sensor for Vacasa property bathrooms."""

    def __init__(
        self,
        coordinator,
        unit_id: str,
        name: str,
        unit_attributes: dict[str, Any],
    ) -> None:
        """Initialize the bathrooms sensor."""
        super().__init__(
            coordinator=coordinator,
            unit_id=unit_id,
            name=name,
            unit_attributes=unit_attributes,
            sensor_type=SENSOR_BATHROOMS,
            icon="mdi:shower",
            state_class=SensorStateClass.MEASUREMENT,
        )
        self._attr_native_unit_of_measurement = "rooms"

    @property
    def native_value(self) -> float | None:
        """Return the bathrooms value."""
        amenities = self._unit_attributes.get("amenities", {})
        rooms = amenities.get("rooms", {})
        bathrooms = rooms.get("bathrooms", {}) if rooms else {}

        if bathrooms:
            full = bathrooms.get("full", 0)
            half = bathrooms.get("half", 0)
            return full + (half * 0.5)

        return None

    @property
    def extra_state_attributes(self) -> dict[str, Any]:
        """Return additional attributes."""
        amenities = self._unit_attributes.get("amenities", {})
        rooms = amenities.get("rooms", {})
        bathrooms = rooms.get("bathrooms", {}) if rooms else {}

        attributes = {}
        if bathrooms:
            attributes["full_bathrooms"] = bathrooms.get("full", 0)
            attributes["half_bathrooms"] = bathrooms.get("half", 0)

        return attributes


class VacasaHotTubSensor(VacasaBaseSensor):
    """Sensor for Vacasa property hot tub."""

    def __init__(
        self,
        coordinator,
        unit_id: str,
        name: str,
        unit_attributes: dict[str, Any],
    ) -> None:
        """Initialize the hot tub sensor."""
        super().__init__(
            coordinator=coordinator,
            unit_id=unit_id,
            name=name,
            unit_attributes=unit_attributes,
            sensor_type=SENSOR_HOT_TUB,
            icon="mdi:hot-tub",
        )

    @property
    def native_value(self) -> str | None:
        """Return the hot tub value."""
        amenities = self._unit_attributes.get("amenities", {})
        hot_tub = amenities.get("hotTub")

        if hot_tub is not None:
            return "Yes" if hot_tub else "No"

        return None


class VacasaPetFriendlySensor(VacasaBaseSensor):
    """Sensor for Vacasa property pet friendly status."""

    def __init__(
        self,
        coordinator,
        unit_id: str,
        name: str,
        unit_attributes: dict[str, Any],
    ) -> None:
        """Initialize the pet friendly sensor."""
        super().__init__(
            coordinator=coordinator,
            unit_id=unit_id,
            name=name,
            unit_attributes=unit_attributes,
            sensor_type=SENSOR_PET_FRIENDLY,
            icon="mdi:paw",
        )

    @property
    def native_value(self) -> str | None:
        """Return the pet friendly value."""
        amenities = self._unit_attributes.get("amenities", {})
        pet_friendly = amenities.get("petsFriendly")

        if pet_friendly is not None:
            return "Yes" if pet_friendly else "No"

        return None


class VacasaParkingSensor(VacasaBaseSensor):
    """Sensor for Vacasa property parking."""

    def __init__(
        self,
        coordinator,
        unit_id: str,
        name: str,
        unit_attributes: dict[str, Any],
    ) -> None:
        """Initialize the parking sensor."""
        super().__init__(
            coordinator=coordinator,
            unit_id=unit_id,
            name=name,
            unit_attributes=unit_attributes,
            sensor_type=SENSOR_PARKING,
            icon="mdi:car",
            state_class=SensorStateClass.MEASUREMENT,
        )
        self._attr_native_unit_of_measurement = "spaces"

    @property
    def native_value(self) -> int | None:
        """Return the parking value."""
        parking = self._unit_attributes.get("parking", {})
        return parking.get("total") if parking else None

    @property
    def extra_state_attributes(self) -> dict[str, Any]:
        """Return additional attributes."""
        parking = self._unit_attributes.get("parking", {})

        attributes = {}
        if parking:
            if "notes" in parking and parking["notes"]:
                attributes["notes"] = parking["notes"]

            for key in [
                "accessible",
                "fourWheelDriveRequired",
                "paid",
                "street",
                "valet",
            ]:
                if key in parking:
                    # Convert -1 to None for better display
                    value = parking[key]
                    if value == -1:
                        value = None
                    attributes[key] = value

        return attributes


class VacasaAddressSensor(VacasaBaseSensor):
    """Sensor for Vacasa property address."""

    def __init__(
        self,
        coordinator,
        unit_id: str,
        name: str,
        unit_attributes: dict[str, Any],
    ) -> None:
        """Initialize the address sensor."""
        super().__init__(
            coordinator=coordinator,
            unit_id=unit_id,
            name=name,
            unit_attributes=unit_attributes,
            sensor_type=SENSOR_ADDRESS,
            icon="mdi:map-marker",
        )

    @property
    def native_value(self) -> str | None:
        """Return the address value."""
        address = self._unit_attributes.get("address", {})
        if not address:
            return None

        parts = []
        if address.get("address_1"):
            parts.append(address["address_1"])

        if address.get("address_2"):
            parts.append(address["address_2"])

        city_state_zip = []
        if address.get("city"):
            city_state_zip.append(address["city"])

        if address.get("state"):
            city_state_zip.append(address["state"])

        if address.get("zip"):
            city_state_zip.append(address["zip"])

        if city_state_zip:
            parts.append(", ".join(city_state_zip))

        country = address.get("country", {})
        if country and country.get("name"):
            parts.append(country["name"])

        return ", ".join(parts) if parts else None

    @property
    def extra_state_attributes(self) -> dict[str, Any]:
        """Return additional attributes."""
        address = self._unit_attributes.get("address", {})

        attributes = {}
        if address:
            for key in ["address_1", "address_2", "city", "state", "zip"]:
                if key in address and address[key]:
                    attributes[key] = address[key]

            country = address.get("country", {})
            if country:
                if country.get("name"):
                    attributes["country"] = country["name"]
                if country.get("code"):
                    attributes["country_code"] = country["code"]

        return attributes


<<<<<<< HEAD
class VacasaHomeInfoSensor(VacasaBaseSensor):
=======
class VacasaHomeInfoSensor(VacasaApiUpdateMixin, VacasaBaseSensor):
>>>>>>> 69aedbfe
    """Sensor exposing home inspection and cleanliness information."""

    def __init__(
        self,
        coordinator,
        unit_id: str,
        name: str,
        unit_attributes: dict[str, Any],
    ) -> None:
        super().__init__(
            coordinator=coordinator,
            unit_id=unit_id,
            name=name,
            unit_attributes=unit_attributes,
            sensor_type=SENSOR_HOME_STATUS,
            icon="mdi:home-analytics",
        )
        self._home_info: dict[str, Any] = {}

<<<<<<< HEAD
    async def async_update(self) -> None:
=======
    async def _async_update_from_api(self) -> None:
>>>>>>> 69aedbfe
        """Refresh the home info payload."""
        try:
            self._home_info = await self._coordinator.client.get_home_info(self._unit_id)
        except (AuthenticationError, ApiError) as err:
            _LOGGER.warning("Unable to update home info for %s: %s", self._name, err)
            self._home_info = {}

    def _home_attributes(self) -> dict[str, Any]:
        if isinstance(self._home_info, dict):
            if "attributes" in self._home_info and isinstance(
                self._home_info["attributes"], dict
            ):
                return self._home_info["attributes"]
            return self._home_info
        return {}

    @property
    def native_value(self) -> str | None:
        """Return the current home status if available."""
        attributes = self._home_attributes()
        for key in ("homeStatus", "cleanStatus", "propertyStatus", "status"):
            value = attributes.get(key)
            if isinstance(value, str):
                return value
        return None

    @property
    def extra_state_attributes(self) -> dict[str, Any]:
        """Expose additional inspection metadata."""
        attributes = self._home_attributes()
        return {
            "last_inspection_date": attributes.get("lastInspectionDate")
            or attributes.get("inspectionDate"),
            "last_clean_date": attributes.get("lastCleanDate"),
            "next_clean_date": attributes.get("nextCleanDate"),
            "clean_score": attributes.get("cleanScore") or attributes.get("score"),
            "inspection_score": attributes.get("inspectionScore"),
            "upcoming_tasks": attributes.get("upcomingTasks"),
        }


<<<<<<< HEAD
class VacasaMaintenanceSensor(VacasaBaseSensor):
=======
class VacasaMaintenanceSensor(VacasaApiUpdateMixin, VacasaBaseSensor):
>>>>>>> 69aedbfe
    """Sensor representing open maintenance tickets for a unit."""

    def __init__(
        self,
        coordinator,
        unit_id: str,
        name: str,
        unit_attributes: dict[str, Any],
        status: str = "open",
    ) -> None:
        super().__init__(
            coordinator=coordinator,
            unit_id=unit_id,
            name=name,
            unit_attributes=unit_attributes,
            sensor_type=SENSOR_MAINTENANCE_OPEN,
            icon="mdi:tools",
            state_class=SensorStateClass.MEASUREMENT,
        )
        self._status = status
        self._tickets: list[dict[str, Any]] = []
        self._attr_native_unit_of_measurement = "tickets"

<<<<<<< HEAD
    async def async_update(self) -> None:
=======
    async def _async_update_from_api(self) -> None:
>>>>>>> 69aedbfe
        """Refresh the maintenance ticket list."""
        try:
            self._tickets = await self._coordinator.client.get_maintenance(
                self._unit_id, status=self._status
            )
        except (AuthenticationError, ApiError) as err:
            _LOGGER.warning(
                "Unable to update maintenance tickets for %s: %s", self._name, err
            )
            self._tickets = []

    @property
    def native_value(self) -> int:
        """Return the number of tickets."""
        return len(self._tickets)

    @property
    def extra_state_attributes(self) -> dict[str, Any]:
        """Return metadata about open tickets."""
        summaries = []
        ticket_ids = []
        for ticket in self._tickets:
            if not isinstance(ticket, dict):
                continue
            ticket_ids.append(ticket.get("id"))
            attributes = ticket.get("attributes", {}) if isinstance(ticket, dict) else {}
            summaries.append(
                {
                    "id": ticket.get("id"),
                    "status": attributes.get("status"),
                    "title": attributes.get("title") or attributes.get("summary"),
                    "updated_at": attributes.get("updatedAt"),
                }
            )

        return {
            "status_filter": self._status,
            "open_ticket_ids": ticket_ids,
            "tickets": summaries,
        }


class VacasaStatementSensor(SensorEntity):
    """Sensor exposing the latest owner statement totals."""

    def __init__(self, coordinator, config_entry: VacasaConfigEntry) -> None:
        super().__init__()
        self._coordinator = coordinator
        self._config_entry = config_entry
        self._statements: list[dict[str, Any]] = []
        self._attr_name = "Vacasa Statements"
        self._attr_has_entity_name = True
        self._attr_unique_id = f"vacasa_{SENSOR_STATEMENTS_TOTAL}_{config_entry.entry_id}"
        self._attr_icon = "mdi:cash-check"
        self._attr_native_unit_of_measurement = "$"

        username = config_entry.data.get(CONF_USERNAME, "Vacasa Account")
        self._attr_device_info = {
            "identifiers": {(DOMAIN, f"owner_{config_entry.entry_id}")},
            "name": f"Vacasa {username}",
            "manufacturer": "Vacasa",
        }

    async def async_update(self) -> None:
        """Refresh statement totals."""
        try:
            self._statements = await self._coordinator.client.get_statements()
        except (AuthenticationError, ApiError) as err:
            _LOGGER.warning("Unable to update statements: %s", err)
            self._statements = []

    def _latest_statement(self) -> dict[str, Any] | None:
        if not self._statements:
            return None

        def _sort_key(statement: dict[str, Any]) -> str:
            if not isinstance(statement, dict):
                return ""
            attributes = statement.get("attributes", {})
            if isinstance(attributes, dict):
                return attributes.get("updatedAt") or attributes.get("periodEndDate") or ""
            return ""

        return max(self._statements, key=_sort_key)

    @staticmethod
    def _coerce_amount(value: Any) -> float | None:
        if isinstance(value, (int, float)):
            return float(value)
        if isinstance(value, str):
            cleaned = value.replace("$", "").replace(",", "").strip()
            try:
                return float(cleaned)
            except ValueError:
                return None
        return None

    @property
    def native_value(self) -> float | int:
        """Return the latest statement total."""
        latest = self._latest_statement()
        if not latest:
            return 0

        attributes = latest.get("attributes", {}) if isinstance(latest, dict) else {}
        if not isinstance(attributes, dict):
            attributes = {}

        for field in ("totalAmount", "netAmount", "balance", "amountDue"):
            amount = self._coerce_amount(attributes.get(field))
            if amount is not None:
                return amount

        return len(self._statements)

    @property
    def extra_state_attributes(self) -> dict[str, Any]:
        """Expose detailed statement attributes."""
        latest = self._latest_statement()
        attributes = latest.get("attributes", {}) if isinstance(latest, dict) else {}
        if not isinstance(attributes, dict):
            attributes = {}

        return {
            "statement_count": len(self._statements),
            "latest_statement_id": latest.get("id") if isinstance(latest, dict) else None,
            "period_start": attributes.get("periodStartDate"),
            "period_end": attributes.get("periodEndDate"),
            "status": attributes.get("status"),
            "total_amount": attributes.get("totalAmount"),
            "net_amount": attributes.get("netAmount"),
            "amount_due": attributes.get("amountDue"),
        }


<<<<<<< HEAD
=======
class VacasaNextStaySensor(VacasaApiUpdateMixin, VacasaBaseSensor):
    """Sensor representing the next upcoming stay/reservation."""

    def __init__(
        self,
        coordinator,
        unit_id: str,
        name: str,
        unit_attributes: dict[str, Any],
    ) -> None:
        """Initialize the next stay sensor."""
        super().__init__(
            coordinator=coordinator,
            unit_id=unit_id,
            name=name,
            unit_attributes=unit_attributes,
            sensor_type=SENSOR_NEXT_STAY,
            icon="mdi:calendar-clock",
        )
        self._reservation: dict[str, Any] | None = None

    async def _async_update_from_api(self) -> None:
        """Fetch next reservation from API."""
        try:
            # Get reservations starting from today
            today = datetime.now().strftime("%Y-%m-%d")
            future_date = (datetime.now() + timedelta(days=365)).strftime("%Y-%m-%d")

            reservations = await self._coordinator.client.get_reservations(
                self._unit_id,
                start_date=today,
                end_date=future_date,
                limit=10,
            )

            # Find next upcoming or current reservation
            self._reservation = self._find_next_stay(reservations)

        except (AuthenticationError, ApiError) as err:
            _LOGGER.warning("Unable to update next stay for %s: %s", self._name, err)
            self._reservation = None

    def _find_next_stay(self, reservations: list[dict]) -> dict | None:
        """Find the next relevant reservation (current or upcoming)."""
        now = dt_util.now()

        for reservation in sorted(
            reservations,
            key=lambda r: r.get("attributes", {}).get("startDate", ""),
        ):
            attrs = reservation.get("attributes", {})
            end_date = self._parse_date(attrs.get("endDate"))

            # Include if checkout is in the future (current or upcoming)
            if end_date and end_date > now:
                return reservation

        return None

    def _parse_date(self, date_str: str | None) -> datetime | None:
        """Parse date string to datetime object."""
        if not date_str:
            return None

        try:
            # Try parsing as date only first
            date_obj = datetime.strptime(date_str, "%Y-%m-%d")

            # Get timezone from property or use local
            if self._unit_attributes.get("timezone"):
                try:
                    from zoneinfo import ZoneInfo

                    tz = ZoneInfo(self._unit_attributes["timezone"])
                    return date_obj.replace(tzinfo=tz)
                except Exception:
                    pass

            # Fall back to local timezone
            return dt_util.as_local(date_obj)

        except ValueError:
            # Try parsing as full datetime
            try:
                return dt_util.parse_datetime(date_str)
            except Exception:
                _LOGGER.warning("Could not parse date: %s", date_str)
                return None

    @property
    def native_value(self) -> str:
        """Return human-readable state."""
        if not self._reservation:
            return "No upcoming reservations"

        attrs = self._reservation.get("attributes", {})
        start_date = self._parse_date(attrs.get("startDate"))
        end_date = self._parse_date(attrs.get("endDate"))
        now = dt_util.now()

        # Determine if current or upcoming
        is_current = start_date and end_date and start_date <= now < end_date

        # Get stay type
        stay_type = self._coordinator.client.categorize_reservation(self._reservation)
        stay_name = STAY_TYPE_TO_NAME.get(stay_type, "Reservation")

        if is_current:
            return f"{stay_name} (currently occupied)"
        else:
            days_until = (start_date - now).days if start_date else None
            if days_until is not None:
                if days_until == 0:
                    return f"{stay_name} (today)"
                elif days_until == 1:
                    return f"{stay_name} (tomorrow)"
                else:
                    return f"{stay_name} in {days_until} days"

        return stay_name

    @property
    def extra_state_attributes(self) -> dict[str, Any]:
        """Return detailed reservation attributes."""
        if not self._reservation:
            return {
                "is_current": False,
                "is_upcoming": False,
            }

        attrs = self._reservation.get("attributes", {})
        start_date = self._parse_date(attrs.get("startDate"))
        end_date = self._parse_date(attrs.get("endDate"))
        now = dt_util.now()

        # Compute time values
        is_current = start_date and end_date and start_date <= now < end_date
        days_until_checkin = (
            (start_date - now).days if start_date and start_date > now else None
        )
        days_until_checkout = (end_date - now).days if end_date else None
        stay_duration = (end_date - start_date).days if start_date and end_date else None

        # Get stay classification
        stay_type = self._coordinator.client.categorize_reservation(self._reservation)

        # Extract guest info
        guest_name = None
        if stay_type == STAY_TYPE_GUEST:
            first = attrs.get("firstName", "")
            last = attrs.get("lastName", "")
            if first and last:
                guest_name = f"{first} {last}"

        return {
            # Core data
            "reservation_id": self._reservation.get("id"),
            "status": "confirmed",  # MVP: Assume confirmed
            # Dates
            "checkin_date": start_date.isoformat() if start_date else None,
            "checkout_date": end_date.isoformat() if end_date else None,
            "checkin_time": attrs.get(
                "checkinTime", self._unit_attributes.get("checkInTime")
            ),
            "checkout_time": attrs.get(
                "checkoutTime", self._unit_attributes.get("checkOutTime")
            ),
            # Classification
            "stay_type": stay_type,
            "stay_category": STAY_TYPE_TO_CATEGORY.get(stay_type),
            # Guest info
            "guest_count": attrs.get("guestCount"),
            "guest_name": guest_name,
            # Booking (MVP: limited data)
            "booking_source": "vacasa_direct",
            "special_notes": None,
            # Computed values
            "days_until_checkin": days_until_checkin,
            "days_until_checkout": days_until_checkout,
            "stay_duration_nights": stay_duration,
            # Flags
            "is_current": is_current,
            "is_upcoming": not is_current and days_until_checkin is not None,
        }


>>>>>>> 69aedbfe
# List of sensor classes instantiated per Vacasa unit. Keeping the mapping in one
# place makes it easier to understand which entities are created and allows
# async_setup_entry to remain concise.
UNIT_SENSOR_CLASSES: tuple[type[VacasaBaseSensor], ...] = (
    VacasaRatingSensor,
    VacasaLocationSensor,
    VacasaTimezoneSensor,
    VacasaMaxOccupancySensor,
    VacasaMaxAdultsSensor,
    VacasaMaxChildrenSensor,
    VacasaMaxPetsSensor,
    VacasaBedroomsSensor,
    VacasaBathroomsSensor,
    VacasaHotTubSensor,
    VacasaPetFriendlySensor,
    VacasaParkingSensor,
    VacasaAddressSensor,
    VacasaHomeInfoSensor,
    VacasaMaintenanceSensor,
<<<<<<< HEAD
=======
    VacasaNextStaySensor,
>>>>>>> 69aedbfe
)


def _create_unit_sensors(
    coordinator,
    unit_id: str,
    name: str,
    attributes: dict[str, Any],
) -> list[VacasaBaseSensor]:
    """Build the entity list for a single Vacasa unit."""
    return [
        sensor_class(
            coordinator=coordinator,
            unit_id=unit_id,
            name=name,
            unit_attributes=attributes,
        )
        for sensor_class in UNIT_SENSOR_CLASSES
    ]


async def async_setup_entry(
    hass: HomeAssistant,
    config_entry: VacasaConfigEntry,
    async_add_entities: AddEntitiesCallback,
) -> None:
    """Set up the Vacasa sensor platform."""
    data = config_entry.runtime_data
    client = data.client
    coordinator = data.coordinator

    try:
        units = await client.get_units()
        _LOGGER.debug("Found %s Vacasa units for sensors", len(units))
    except AuthenticationError as err:
        _LOGGER.error("Authentication error setting up Vacasa sensors: %s", err)
        return
    except ApiError as err:
        _LOGGER.error("API error setting up Vacasa sensors: %s", err)
        return

    entities: list[SensorEntity] = []
    for unit in units:
        unit_id = unit.get("id")
        if not unit_id:
            _LOGGER.debug("Skipping Vacasa unit without an id: %s", unit)
            continue

        attributes = unit.get("attributes", {})
        name = attributes.get("name", f"Vacasa Unit {unit_id}")
        entities.extend(_create_unit_sensors(coordinator, unit_id, name, attributes))

    # Add owner-level statements sensor once per config entry
    entities.append(VacasaStatementSensor(coordinator=coordinator, config_entry=config_entry))

    async_add_entities(entities, True)<|MERGE_RESOLUTION|>--- conflicted
+++ resolved
@@ -643,11 +643,7 @@
         return attributes
 
 
-<<<<<<< HEAD
-class VacasaHomeInfoSensor(VacasaBaseSensor):
-=======
 class VacasaHomeInfoSensor(VacasaApiUpdateMixin, VacasaBaseSensor):
->>>>>>> 69aedbfe
     """Sensor exposing home inspection and cleanliness information."""
 
     def __init__(
@@ -667,11 +663,7 @@
         )
         self._home_info: dict[str, Any] = {}
 
-<<<<<<< HEAD
-    async def async_update(self) -> None:
-=======
     async def _async_update_from_api(self) -> None:
->>>>>>> 69aedbfe
         """Refresh the home info payload."""
         try:
             self._home_info = await self._coordinator.client.get_home_info(self._unit_id)
@@ -713,11 +705,7 @@
         }
 
 
-<<<<<<< HEAD
-class VacasaMaintenanceSensor(VacasaBaseSensor):
-=======
 class VacasaMaintenanceSensor(VacasaApiUpdateMixin, VacasaBaseSensor):
->>>>>>> 69aedbfe
     """Sensor representing open maintenance tickets for a unit."""
 
     def __init__(
@@ -741,11 +729,7 @@
         self._tickets: list[dict[str, Any]] = []
         self._attr_native_unit_of_measurement = "tickets"
 
-<<<<<<< HEAD
-    async def async_update(self) -> None:
-=======
     async def _async_update_from_api(self) -> None:
->>>>>>> 69aedbfe
         """Refresh the maintenance ticket list."""
         try:
             self._tickets = await self._coordinator.client.get_maintenance(
@@ -881,8 +865,6 @@
         }
 
 
-<<<<<<< HEAD
-=======
 class VacasaNextStaySensor(VacasaApiUpdateMixin, VacasaBaseSensor):
     """Sensor representing the next upcoming stay/reservation."""
 
@@ -1069,7 +1051,6 @@
         }
 
 
->>>>>>> 69aedbfe
 # List of sensor classes instantiated per Vacasa unit. Keeping the mapping in one
 # place makes it easier to understand which entities are created and allows
 # async_setup_entry to remain concise.
@@ -1089,10 +1070,7 @@
     VacasaAddressSensor,
     VacasaHomeInfoSensor,
     VacasaMaintenanceSensor,
-<<<<<<< HEAD
-=======
     VacasaNextStaySensor,
->>>>>>> 69aedbfe
 )
 
 
