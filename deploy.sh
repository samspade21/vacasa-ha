--- conflicted
+++ resolved
@@ -147,47 +147,15 @@
 **No manual steps required after merge - everything is automated!** 🎉"
 
     # Check if PR already exists
-<<<<<<< HEAD
-    local existing_pr_output=$(gh pr list --base $TARGET_BRANCH --head $REQUIRED_BRANCH 2>/dev/null || echo "")
-    local existing_pr=""
-
-    if [ -n "$existing_pr_output" ] && [ "$existing_pr_output" != "no pull requests found" ]; then
-        # Extract PR number from the first line of output (format: "#15  Title  branch  timestamp")
-        existing_pr=$(echo "$existing_pr_output" | head -n1 | grep -o '^#[0-9]*' | sed 's/^#//')
-    fi
-
-    if [ -n "$existing_pr" ]; then
-=======
     local existing_pr=$(gh pr list --base $TARGET_BRANCH --head $REQUIRED_BRANCH --json number --jq '.[0].number' 2>/dev/null || echo "")
 
     if [ -n "$existing_pr" ] && [ "$existing_pr" != "null" ]; then
->>>>>>> 8b2e762d
         log_success "Existing PR #$existing_pr found"
         local pr_number=$existing_pr
 
         # Update PR body
         gh pr edit $pr_number --body "$pr_body"
         log_success "Updated PR #$pr_number with latest information"
-<<<<<<< HEAD
-
-        # Get the URL for existing PR using gh pr view
-        local pr_url=$(gh pr view $pr_number --web --dry-run 2>/dev/null | head -n1 || echo "")
-        if [ -z "$pr_url" ]; then
-            # Fallback: construct URL from git remote
-            local repo_url=$(git remote get-url origin | sed 's/\.git$//' | sed 's/git@github\.com:/https:\/\/github.com\//')
-            pr_url="${repo_url}/pull/${pr_number}"
-        fi
-    else
-        # Create new PR and capture the URL
-        local pr_url=$(gh pr create \
-            --base $TARGET_BRANCH \
-            --head $REQUIRED_BRANCH \
-            --title "$pr_title" \
-            --body "$pr_body")
-
-        # Extract PR number from URL (e.g., https://github.com/owner/repo/pull/15 -> 15)
-        local pr_number=$(echo "$pr_url" | grep -o '[0-9]*$')
-=======
     else
         # Create new PR
         local pr_number=$(gh pr create \
@@ -196,18 +164,13 @@
             --title "$pr_title" \
             --body "$pr_body" \
             --json number --jq '.number')
->>>>>>> 8b2e762d
 
         log_success "Created PR #$pr_number"
     fi
 
     # Display PR information
     echo -e "\n${BOLD}📋 Pull Request Created:${NC}"
-<<<<<<< HEAD
-    echo "  🔗 URL: $pr_url"
-=======
     echo "  🔗 URL: $(gh pr view $pr_number --json url --jq '.url')"
->>>>>>> 8b2e762d
     echo "  📝 Title: $pr_title"
     echo "  🎯 Version: v$VERSION"
 }
