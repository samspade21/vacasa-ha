# Vacasa Properties Integration for Home Assistant

[![hacs_badge](https://img.shields.io/badge/HACS-Default-41BDF5.svg)](https://github.com/hacs/integration)
[![GitHub Release](https://img.shields.io/github/release/samspade21/vacasa-ha.svg?style=flat-square)](https://github.com/samspade21/vacasa-ha/releases)
[![Dependencies](https://github.com/samspade21/vacasa-ha/actions/workflows/dependencies.yml/badge.svg)](https://github.com/samspade21/vacasa-ha/actions/workflows/dependencies.yml)

A Home Assistant integration for Vacasa vacation rental properties that provides calendars, occupancy sensors, and detailed property information for powerful smart home automation.

## Features

- Calendar entity for each Vacasa property showing all reservations
- Binary sensors for property occupancy status
- Property information sensors (rating, location, amenities, capacity)
- Property-specific check-in/check-out times and timezone handling
- Categorized reservations by stay type (guest, owner, maintenance, block)
- Automatic data refresh with configurable intervals
- Services for manual refresh and cache clearing

## Installation

### HACS Installation (Recommended)

1. Ensure [HACS](https://hacs.xyz/) is installed in Home Assistant
2. Add this repository as a custom repository in HACS:
   - Go to HACS > Integrations > ⋮ > Custom repositories
   - URL: `https://github.com/samspade21/vacasa-ha`
   - Category: Integration
3. Search for "Vacasa" in HACS and install
4. Restart Home Assistant

### Manual Installation

1. Copy the `custom_components/vacasa` directory to your Home Assistant configuration directory
2. Restart Home Assistant
3. Go to Configuration > Integrations > Add Integration
4. Search for "Vacasa" and follow the configuration steps

## Configuration

Configure through the Home Assistant UI:

1. Go to **Configuration** > **Integrations** > **Add Integration**
2. Search for "Vacasa"
3. Enter your Vacasa username (email) and password
4. Set the refresh interval (default: 8 hours)
5. Click "Submit"

The integration will automatically discover all your properties and create entities.

## Entities Created

### Calendar Entity
- **Entity ID**: `calendar.vacasa_[property_name]`
- Shows all reservations with check-in/check-out times
- Categorized by reservation type

### Occupancy Sensor (Binary Sensor)
- **Entity ID**: `binary_sensor.vacasa_[property_name]_occupancy`
- **State**: `on` when occupied, `off` when vacant
- **Attributes**:
  - `current_guest`: Current guest name
  - `current_checkout`: Current checkout date/time (ISO format)
  - `current_reservation_type`: Current reservation type
  - `next_checkin`: Next check-in date/time (ISO format)
  - `next_checkout`: Next checkout date/time (ISO format)
  - `next_guest`: Next guest name
  - `next_reservation_type`: Next reservation type

### Next Stay Sensor
- **Entity ID**: `sensor.vacasa_[property_name]_next_stay`
- **State**: Days until next check-in
- **Attributes**:
  - `stay_type`: Display name (e.g., "Guest Booking")
  - `stay_category`: Lowercase with underscores (e.g., "guest_booking")
  - `guest_name`: Next guest name
  - `checkin_date`: Check-in date/time (ISO format)
  - `checkout_date`: Checkout date/time (ISO format)

### Property Information Sensors
- **Details**: Rating, location (lat/lon), timezone, address
- **Capacity**: Max occupancy, adults, children, pets
- **Amenities**: Bedrooms, bathrooms, hot tub, pet friendly, parking

## Stay Types

| Display Name | Category Value | Description |
|-------------|----------------|-------------|
| Guest Booking | `guest_booking` | Regular guest reservations |
| Owner Stay | `owner_stay` | Property owner staying |
| Maintenance | `maintenance` | Scheduled maintenance |
| Block | `block` | Property blocks/holds |
| Other | `other` | Other reservation types |

**Using in Automations**: Use binary sensor attributes `current_reservation_type` or `next_reservation_type` for most reliable automation triggers.

## Services

- **`vacasa.refresh_data`**: Manually refresh all Vacasa data
- **`vacasa.clear_cache`**: Clear cached data and tokens

## Automation Examples

### Adjust Temperature Based on Occupancy

```yaml
automation:
  - alias: "Set Climate Based on Occupancy"
    trigger:
      - platform: state
        entity_id: binary_sensor.vacasa_vacation_cabin_occupancy
    action:
      - choose:
          # Guest booking - comfortable temperature
          - conditions:
              - condition: template
                value_template: >
                  {{ state_attr('binary_sensor.vacasa_vacation_cabin_occupancy', 'current_reservation_type') == 'Guest Booking' }}
            sequence:
              - service: climate.set_temperature
                target:
                  entity_id: climate.living_room
                data:
                  temperature: 70

          # Owner stay - preferred settings
          - conditions:
              - condition: template
                value_template: >
                  {{ state_attr('binary_sensor.vacasa_vacation_cabin_occupancy', 'current_reservation_type') == 'Owner Stay' }}
            sequence:
              - service: climate.set_temperature
                target:
                  entity_id: climate.living_room
                data:
                  temperature: 68

        # Default - economy mode when vacant
        default:
          - service: climate.set_temperature
            target:
              entity_id: climate.living_room
            data:
              temperature: 60
```

### Prepare for Guest Arrival

```yaml
automation:
  - alias: "Prepare for Next Guest"
    trigger:
      - platform: state
        entity_id: binary_sensor.vacasa_vacation_cabin_occupancy
        to: "off"
    condition:
      - condition: template
        value_template: >
          {% set next_checkin = state_attr('binary_sensor.vacasa_vacation_cabin_occupancy', 'next_checkin') %}
          {% set hours_until = ((as_timestamp(next_checkin) - as_timestamp(now())) / 3600) | round(1) %}
          {{ next_checkin is not none and hours_until < 24 and hours_until > 0 }}
    action:
      - service: script.prepare_for_guests
      - service: notify.mobile_app
        data:
          message: "Preparing for guest arrival in {{ hours_until }} hours"
```

### React to Upcoming Owner Stay

```yaml
automation:
  - alias: "Prepare for Owner Stay"
    trigger:
      - platform: numeric_state
        entity_id: sensor.vacasa_vacation_cabin_next_stay
        below: 3
    condition:
      - condition: template
        value_template: >
          {{ state_attr('sensor.vacasa_vacation_cabin_next_stay', 'stay_category') == 'owner_stay' }}
    action:
      - service: script.prepare_for_owner
```

## Troubleshooting

### Enable Debug Logging

Add to `configuration.yaml`:

```yaml
logger:
  default: info
  logs:
    custom_components.vacasa: debug
```

### Common Issues

**Authentication fails**: Verify credentials in Vacasa owner portal. Two-factor authentication is not currently supported.

**Calendar shows no events**: Check date range (30 days past to 365 days future). Use `vacasa.refresh_data` service to force refresh.

**Occupancy sensor incorrect**: Verify check-in/check-out times in calendar. Ensure Home Assistant timezone matches property timezone.

**Entities unavailable**: Check debug logs for API errors. Try restarting the integration via Configuration > Integrations.

### Getting Help

1. Search [GitHub issues](https://github.com/samspade21/vacasa-ha/issues)
2. Enable debug logging and review logs
3. Create an issue with detailed information:
   - Home Assistant version
   - Integration version
   - Relevant log entries
   - Steps to reproduce

## Development

### Setup

```bash
# Clone repository
git clone https://github.com/samspade21/vacasa-ha.git
cd vacasa-ha

# Create virtual environment
python -m venv venv
source venv/bin/activate  # Windows: venv\Scripts\activate

# Install dependencies
pip install -r requirements.txt
pip install -r requirements-test.txt

# Install pre-commit hooks
pre-commit install
```

### Running Tests

```bash
pytest
```

<<<<<<< HEAD
=======
### Release Process for Maintainers

This project uses an automated release process with clear separation between manual preparation and automated deployment.

#### Quick Release Steps

```bash
# 1. Prepare release on main branch
#    - Update VERSION file with new version (e.g., "1.7.1")
#    - Update custom_components/vacasa/manifest.json version field
#    - Update CHANGELOG.md with release notes
#    - Commit all changes: git commit -m "chore: prepare release v1.7.1"

# 2. Run the release script
./new-prod-release.sh

# 3. Review and merge the PR
#    - Script creates PR from development to main
#    - Review PR and ensure CI checks pass
#    - Merge when ready

# 4. Automatic release creation
#    - GitHub Actions automatically creates git tag
#    - Release workflow creates GitHub release with assets
#    - HACS is notified for distribution
```

#### Prerequisites

- **GitHub CLI**: `brew install gh` (macOS) or `sudo apt install gh` (Linux)
- **Authentication**: Run `gh auth login` before first use
- **Clean Working Directory**: All changes must be committed
- **Version Consistency**: VERSION file and manifest.json must match
- **Changelog Entry**: CHANGELOG.md must contain new version section

#### What the Script Does

The `new-prod-release.sh` script:
1. ✅ Validates prerequisites (git, gh CLI authentication)
2. ✅ Verifies you're on development branch with clean working directory
3. ✅ Checks version consistency across VERSION, manifest.json, and CHANGELOG.md
4. ✅ Pushes development branch to GitHub
5. ✅ Creates pull request from development to main
6. ✅ Displays PR information and next steps

After PR merge, GitHub Actions automatically:
1. 🤖 Detects release merge and reads version from VERSION file
2. 🏷️ Creates annotated git tag (e.g., v1.7.1)
3. 📦 Triggers release workflow
4. 🚀 Creates GitHub release with changelog and assets
5. 📢 Notifies HACS for distribution

#### Troubleshooting

**Issue: "GitHub CLI is not authenticated"**
```bash
gh auth login
gh auth status
```

**Issue: "Working directory is not clean"**
```bash
git status
git add .
git commit -m "chore: cleanup before release"
```

**Issue: "Version mismatch"**
```bash
# Check versions
cat VERSION
grep version custom_components/vacasa/manifest.json
grep "## \[" CHANGELOG.md | head -1

# Update all files to match
echo "1.7.1" > VERSION
# Edit manifest.json manually
# Ensure CHANGELOG.md has [1.7.1] entry
```

**Issue: "PR already exists"**
```bash
gh pr list
gh pr close <pr-number>  # Close old PR if needed
./new-prod-release.sh    # Try again
```

**Issue: "Auto-tag workflow didn't trigger"**
- Check commit message contains "Release v" or "prepare release v"
- Manually create tag if needed:
  ```bash
  git checkout main
  git pull origin main
  git tag -a v1.7.1 -m "Release v1.7.1"
  git push origin v1.7.1
  ```

#### Version Management Best Practices

- **Semantic Versioning**: Use MAJOR.MINOR.PATCH format
- **Consistency**: Always update VERSION, manifest.json, and CHANGELOG.md together
- **Changelog Format**: Follow Keep a Changelog format with date
- **Branch Hygiene**: Keep development branch in sync with main after releases
- **Testing**: Test changes thoroughly before creating release PR

## Contributing

We welcome contributions from the community! Whether you're fixing bugs, adding features, improving documentation, or helping with testing, your contributions help make this integration better for everyone.

### Ways to Contribute

- **Bug Reports**: Help us identify and fix issues
- **Feature Requests**: Suggest new functionality or improvements
- **Code Contributions**: Submit bug fixes, new features, or optimizations
- **Documentation**: Improve README, add examples, or clarify instructions
- **Testing**: Test with different configurations and report findings
- **Translations**: Help translate the integration to other languages

### Before Contributing

1. **Search Existing Issues**: Check if your bug/feature has already been reported
2. **Review Documentation**: Make sure you understand the project structure and goals
3. **Test Your Changes**: Ensure your changes work as expected
4. **Follow Code Standards**: Maintain consistency with existing code style

### Development Setup

1. **Fork and Clone**:
   ```bash
   git clone https://github.com/yourusername/vacasa-ha.git
   cd vacasa-ha
   ```

2. **Create Development Environment**:
   ```bash
   python -m venv venv
   source venv/bin/activate  # On Windows: venv\Scripts\activate
   pip install -r requirements.txt
   ```

3. **Install Pre-commit Hooks**:
   ```bash
   pre-commit install
   ```

4. **Create Feature Branch**:
   ```bash
   git checkout -b feature/your-feature-name
   ```

>>>>>>> 4c76fafd
### Code Standards

- Follow PEP 8 style guidelines
- Add type hints to functions
- Include docstrings for new code
- Use async/await for I/O operations
- Implement proper error handling
- Use appropriate logging levels

## Contributing

Contributions are welcome! Please:

1. Fork the repository and create a feature branch
2. Follow existing code style and standards
3. Add tests for new functionality
4. Update documentation as needed
5. Create a pull request with clear description

### Commit Message Format

Use conventional commits:
- `feat:` - New features
- `fix:` - Bug fixes
- `docs:` - Documentation changes
- `refactor:` - Code refactoring
- `test:` - Test updates
- `chore:` - Maintenance tasks

See [CHANGELOG.md](CHANGELOG.md) for release history and detailed changes.

## License

This project is licensed under the MIT License - see the [LICENSE](LICENSE) file for details.

## Disclaimer

This integration is not affiliated with or endorsed by Vacasa. The Vacasa API is not officially documented and may change without notice.<|MERGE_RESOLUTION|>--- conflicted
+++ resolved
@@ -242,8 +242,15 @@
 pytest
 ```
 
-<<<<<<< HEAD
-=======
+### Code Standards
+
+- Follow PEP 8 style guidelines
+- Add type hints to functions
+- Include docstrings for new code
+- Use async/await for I/O operations
+- Implement proper error handling
+- Use appropriate logging levels
+
 ### Release Process for Maintainers
 
 This project uses an automated release process with clear separation between manual preparation and automated deployment.
@@ -351,61 +358,6 @@
 
 ## Contributing
 
-We welcome contributions from the community! Whether you're fixing bugs, adding features, improving documentation, or helping with testing, your contributions help make this integration better for everyone.
-
-### Ways to Contribute
-
-- **Bug Reports**: Help us identify and fix issues
-- **Feature Requests**: Suggest new functionality or improvements
-- **Code Contributions**: Submit bug fixes, new features, or optimizations
-- **Documentation**: Improve README, add examples, or clarify instructions
-- **Testing**: Test with different configurations and report findings
-- **Translations**: Help translate the integration to other languages
-
-### Before Contributing
-
-1. **Search Existing Issues**: Check if your bug/feature has already been reported
-2. **Review Documentation**: Make sure you understand the project structure and goals
-3. **Test Your Changes**: Ensure your changes work as expected
-4. **Follow Code Standards**: Maintain consistency with existing code style
-
-### Development Setup
-
-1. **Fork and Clone**:
-   ```bash
-   git clone https://github.com/yourusername/vacasa-ha.git
-   cd vacasa-ha
-   ```
-
-2. **Create Development Environment**:
-   ```bash
-   python -m venv venv
-   source venv/bin/activate  # On Windows: venv\Scripts\activate
-   pip install -r requirements.txt
-   ```
-
-3. **Install Pre-commit Hooks**:
-   ```bash
-   pre-commit install
-   ```
-
-4. **Create Feature Branch**:
-   ```bash
-   git checkout -b feature/your-feature-name
-   ```
-
->>>>>>> 4c76fafd
-### Code Standards
-
-- Follow PEP 8 style guidelines
-- Add type hints to functions
-- Include docstrings for new code
-- Use async/await for I/O operations
-- Implement proper error handling
-- Use appropriate logging levels
-
-## Contributing
-
 Contributions are welcome! Please:
 
 1. Fork the repository and create a feature branch
