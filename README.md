--- conflicted
+++ resolved
@@ -242,8 +242,6 @@
 pytest
 ```
 
-<<<<<<< HEAD
-=======
 ### Code Standards
 
 - Follow PEP 8 style guidelines
@@ -253,13 +251,11 @@
 - Implement proper error handling
 - Use appropriate logging levels
 
->>>>>>> 976bb222
 ### Release Process for Maintainers
 
 This project uses an automated release process with clear separation between manual preparation and automated deployment.
 
 #### Quick Release Steps
-<<<<<<< HEAD
 
 ```bash
 # 1. Prepare release on main branch
@@ -359,107 +355,6 @@
 - **Changelog Format**: Follow Keep a Changelog format with date
 - **Branch Hygiene**: Keep development branch in sync with main after releases
 - **Testing**: Test changes thoroughly before creating release PR
-=======
->>>>>>> 976bb222
-
-```bash
-# 1. Prepare release on main branch
-#    - Update VERSION file with new version (e.g., "1.7.1")
-#    - Update custom_components/vacasa/manifest.json version field
-#    - Update CHANGELOG.md with release notes
-#    - Commit all changes: git commit -m "chore: prepare release v1.7.1"
-
-# 2. Run the release script
-./new-prod-release.sh
-
-# 3. Review and merge the PR
-#    - Script creates PR from development to main
-#    - Review PR and ensure CI checks pass
-#    - Merge when ready
-
-# 4. Automatic release creation
-#    - GitHub Actions automatically creates git tag
-#    - Release workflow creates GitHub release with assets
-#    - HACS is notified for distribution
-```
-
-#### Prerequisites
-
-- **GitHub CLI**: `brew install gh` (macOS) or `sudo apt install gh` (Linux)
-- **Authentication**: Run `gh auth login` before first use
-- **Clean Working Directory**: All changes must be committed
-- **Version Consistency**: VERSION file and manifest.json must match
-- **Changelog Entry**: CHANGELOG.md must contain new version section
-
-#### What the Script Does
-
-The `new-prod-release.sh` script:
-1. ✅ Validates prerequisites (git, gh CLI authentication)
-2. ✅ Verifies you're on development branch with clean working directory
-3. ✅ Checks version consistency across VERSION, manifest.json, and CHANGELOG.md
-4. ✅ Pushes development branch to GitHub
-5. ✅ Creates pull request from development to main
-6. ✅ Displays PR information and next steps
-
-After PR merge, GitHub Actions automatically:
-1. 🤖 Detects release merge and reads version from VERSION file
-2. 🏷️ Creates annotated git tag (e.g., v1.7.1)
-3. 📦 Triggers release workflow
-4. 🚀 Creates GitHub release with changelog and assets
-5. 📢 Notifies HACS for distribution
-
-#### Troubleshooting
-
-**Issue: "GitHub CLI is not authenticated"**
-```bash
-gh auth login
-gh auth status
-```
-
-**Issue: "Working directory is not clean"**
-```bash
-git status
-git add .
-git commit -m "chore: cleanup before release"
-```
-
-**Issue: "Version mismatch"**
-```bash
-# Check versions
-cat VERSION
-grep version custom_components/vacasa/manifest.json
-grep "## \[" CHANGELOG.md | head -1
-
-# Update all files to match
-echo "1.7.1" > VERSION
-# Edit manifest.json manually
-# Ensure CHANGELOG.md has [1.7.1] entry
-```
-
-**Issue: "PR already exists"**
-```bash
-gh pr list
-gh pr close <pr-number>  # Close old PR if needed
-./new-prod-release.sh    # Try again
-```
-
-**Issue: "Auto-tag workflow didn't trigger"**
-- Check commit message contains "Release v" or "prepare release v"
-- Manually create tag if needed:
-  ```bash
-  git checkout main
-  git pull origin main
-  git tag -a v1.7.1 -m "Release v1.7.1"
-  git push origin v1.7.1
-  ```
-
-#### Version Management Best Practices
-
-- **Semantic Versioning**: Use MAJOR.MINOR.PATCH format
-- **Consistency**: Always update VERSION, manifest.json, and CHANGELOG.md together
-- **Changelog Format**: Follow Keep a Changelog format with date
-- **Branch Hygiene**: Keep development branch in sync with main after releases
-- **Testing**: Test changes thoroughly before creating release PR
 
 ## Contributing
 
